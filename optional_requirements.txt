# SPDX-FileCopyrightText: 2022 Alec Delaney, for Adafruit Industries
#
# SPDX-License-Identifier: Unlicense
<<<<<<< HEAD
pytest
=======

pytest
pytest-mock
>>>>>>> b37d477d
freezegun<|MERGE_RESOLUTION|>--- conflicted
+++ resolved
@@ -1,11 +1,7 @@
 # SPDX-FileCopyrightText: 2022 Alec Delaney, for Adafruit Industries
 #
 # SPDX-License-Identifier: Unlicense
-<<<<<<< HEAD
-pytest
-=======
 
 pytest
 pytest-mock
->>>>>>> b37d477d
 freezegun